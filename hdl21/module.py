"""
# hdl21.module 
The `Module` module (get it?)

This module primarily defines the core circuit-reuse element `hdl21.Module`. 
It also includes the fun machinery for class-syntax creation of `Module`s, 
particularly the `@module` (lower-case) decorator-function. 
"""

import inspect
from textwrap import dedent
from types import ModuleType
from typing import Any, Optional, List, Union, get_args, Tuple, Type
from pydantic.dataclasses import dataclass
from dataclasses import field
import dataclasses 

# Local imports
from .params import NoParams, HasNoParams
from .signal import Signal, Visibility
from .instance import calls_instantiate, Instance, InstArray
from .bundle import BundleInstance

# Type-alias for HDL objects storable as `Module` attributes
ModuleAttr = Union[Signal, Instance, InstArray, BundleInstance]


@calls_instantiate
class Module:
    """
    # Module
    The central element of hardware re-use.
    """

    def __init__(self, *, name: Optional[str] = None):
        self.name = name
        self.ports = dict()
        self.signals = dict()
        self.instances = dict()
        self.instarrays = dict()
        self.bundles = dict()
        self.namespace = dict()  # Combination of all these

        self._pymodule = _caller_pymodule()  #  (Python) module where called
        self._importpath = None  # Optional field set by importers
        self._moduledata = None  # Optional[ModuleData]
        self._updated = True  # Flag indicating whether we've been updated since creating `_moduledata`
        self._initialized = True

    def __setattr__(self, key: str, val: Any) -> None:
        """ Set-attribute over-ride, organizing into type-based containers """

        if not getattr(self, "_initialized", False) or key.startswith("_"):
            # Bootstrapping phase. Pass along to "regular" setattr.
            return super().__setattr__(key, val)

        # Protected attrs - the internal dict-names
        banned = [
            "ports",
            "signals",
            "instances",
            "instarrays",
            "bundles",
            "namespace",
            "add",
            "get",
        ]
        if key in banned:
            msg = f"Error attempting to over-write protected attribute {key} of Module {self}"
            raise RuntimeError(msg)
        # Special case(s)
        if key == "name":
            return super().__setattr__(key, val)

        # Check it's a valid attribute-type
        _assert_module_attr(self, val)

        # Checks out! Name `val` and add it to our type-based containers.
        val.name = key
        self._add(val)
        return None

    def add(self, val: ModuleAttr, *, name: Optional[str] = None) -> ModuleAttr:
        """ Add a named HDL object into one of our internal dictionaries.

        This allows for programmatic insertion of attributes whose names are not legal Python identifiers,
        such as keywords ('in', 'from') and those including invalid characters.

        The added object `val` is also provided as the return value, enabling chaining-style usages such as
        ```python
        instance.inp = MyModule.add(h.Input(name="in", width=5))
        ``` 
        and similar. """

        # Check it's a valid attribute-type
        _assert_module_attr(self, val)

        # Now sort out naming. We get two name-sources:
        # (a) the function-argument `name` and (b) the value's `name` attribute.
        # One or the other (and not both) must be set.
        if name is None and val.name is None:  # Neither set, fail.
            msg = f"Anonymous attribute {val} cannot be added to Module {self.name}"
            raise RuntimeError(msg)
        if name is not None and val.name is not None:  # Both set, fail.
            msg = f"{val} with conflicting names {name} and {val.name} cannot be added to Module {self.name}"
            raise RuntimeError(msg)
        if name is not None:  # One or the other set - great.
            val.name = name

        # Now `val.name` is set appropriately.
        # Add it to our type-based containers, and return it.
        return self._add(val)

    def _add(self, val: ModuleAttr) -> ModuleAttr:
        """ Internal `add` and `setattr` implementation. 
        Primarily sort `val` into one of our type-based containers. """

        if isinstance(val, Signal):
            self.namespace[val.name] = val
            if val.vis == Visibility.PORT:
                self.ports[val.name] = val
            else:
                self.signals[val.name] = val
        elif isinstance(val, Instance):
            self.instances[val.name] = val
            self.namespace[val.name] = val
        elif isinstance(val, InstArray):
            self.instarrays[val.name] = val
            self.namespace[val.name] = val
        elif isinstance(val, BundleInstance):
            self.bundles[val.name] = val
            self.namespace[val.name] = val
        else:
            # The next line *should* never be reached, as outer layers should have checked `_is_module_attr`.
            # Nonetheless gotta raise an error if we get here, somehow.
            self._attr_type_error(val)

        # Give it a reference to us
        val._parent_module = self
        # And return our newly-added attribute
        return val

    def get(self, name: str) -> Optional[ModuleAttr]:
        """ Get module-attribute `name`. Returns `None` if not present. 
        Note unlike Python built-ins such as `getattr`, `get` returns solely 
        from the HDL namespace-worth of `ModuleAttr`s. """
        ns = self.__getattribute__("namespace")
        return ns.get(name, None)

    def __getattr__(self, key: str) -> Any:
        """ Include our namespace-worth of HDL objects in dot-access retrievals """
        if key.startswith("_"):
            return object.__getattribute__(self, key)
        ns = self.__getattribute__("namespace")
        if key in ns:
            return ns[key]
        return object.__getattribute__(self, key)

    def __init_subclass__(cls, *_, **__):
        """ Sub-Classing Disable-ization """
        msg = f"Error attempting to create {cls.__name__}. Sub-Typing {cls} is not supported."
        raise RuntimeError(msg)

    def __repr__(self) -> str:
        if self.name:
            return f"Module(name={self.name})"
        return f"Module(_anon_)"

    @property
    def bundle_ports(self) -> dict:
        """ Port-Exposed Bundle Instances """
        return {name: intf for name, intf in self.bundles.items() if intf.port}

    @property
    def io(self) -> dict:
        """ Combined Dictionary of `Signal`-valued and `Bundle`-valued ports """
        rv = self.bundle_ports
        rv.update(self.ports)
        return rv

    def _defpath(self) -> str:
        """ Helper for exporting. 
        Returns a string representing "where" this module was defined. 
        This is generally one of a few things: 
        * If "normally" defined via Python code, it's the Python module path 
        * If *imported*, it's the path inferred during import """
        if self._importpath:  # Imported. Return the period-separated import path.
            return ".".join(self._importpath)
        # Defined the old fashioned way. Use the Python module name.
        return self._pymodule.__name__

    def _qualname(self) -> Optional[str]:
        """ Helper for exporting. Returns the path-qualified name including 
        `_defpath` options above, and the `Module.name`. """
        if self.name is None:
            return None
        return self._defpath() + "." + self.name

    def __eq__(self, other: "Module") -> bool:
        if self.name is None or other.name is None:
            raise RuntimeError(f"Cannot invoke equality on unnamed Module {self}")
        return self._qualname() == other._qualname()

    def __hash__(self):
        if self.name is None:
            raise RuntimeError(f"Cannot invoke hashing on unnamed Module {self}")
        return hash(self._qualname())

    def __getstate__(self):
        if self.name is None:
            raise RuntimeError(f"Cannot invoke pickling on unnamed Module {self}")
        return self._qualname()


<<<<<<< HEAD

=======
#     @property
#     def _data(self) -> "_ModuleData":
#         """ Retrieve a `_ModuleData` corresponding to our namespace """
#         if self._updated or self._moduledata is None:
#             ns = self.__getattribute__("namespace")
#             self._moduledata = _ModuleData(name=self.name, namespace=list(ns.values()))
#         return self._moduledata
#
#
>>>>>>> 1617a765
# @dataclass(frozen=True)
# class _ModuleData:
#     """ Immutable data-class representation of `Module` content.
#     Designed for internal use by `Module`, particularly for sake of
#     hashing, equality testing, and serialization. """
#
#     qualname: str
#     namespace: Tuple  # More specifically Tuple[ModuleAttr], but specifying so triggers a pydantic bug


def module(cls: type) -> Module:
    """
    # Module Definition Decorator

    Converts a class-body full of Module-storable attributes to an `hdl21.Module`.
    Example Usage:

    ```python
    import hdl21 as h

    @h.module
    class M1:
        d = h.Port()
        e = h.Signal()

    @h.module
    class M2:
        q = h.Signal()
        i = M1(d=q)
    ```

    `hdl21.Modules` are strongly-typed containers of other hardware objects:
    * `Signals` and `Ports`
    * Instances of other `Modules`
    * Structured connections via `Bundles`

    Attempts to set module attributes of any other types will raise a `TypeError`.
    Notably this includes any behavioral elements implemented by Python functions.
    If you'd like arbitrary-executing Python-code that creates or manipulates `Modules`,
    you probably want an `hdl21.Generator` instead.

    Temporary variables can be declared inside of the `@module`-decorated class-body,
    so long as they are meet the Python convention for private data: name-prefixing with an underscore.
    These temporary variables are *not* propagated along as members of the `Module`.
    """

    if cls.__bases__ != (object,):
        raise RuntimeError(f"Invalid @hdl21.module inheriting from {cls.__bases__}")

    # Create the Module object
    module = Module(name=cls.__name__)

    dunders = dict()
    unders = dict()

    # Take a lap through the class dictionary, type-check everything and assign relevant attributes to the bundle
    for key, val in cls.__dict__.items():
        if key.startswith("__"):
            dunders[key] = val
        elif key.startswith("_"):
            unders[key] = val
        else:
            setattr(module, key, val)
    # And return the Module
    return module


@dataclasses.dataclass
class ExternalModule:
    """
    # External Module

    Wrapper for circuits defined outside Hdl21, such as:
    * Inclusion of existing SPICE or Verilog netlists
    * Foundry or technology-specific primitives

    Unlike `Modules`, `ExternalModules` include parameters to support legacy HDLs.
    Said parameters may only take on a limited number of datatypes, and may not be nested.
    Each `ExternalModule` stores a parameter-type field `paramtype`. 
    Parameter-values are checked to be instances of `paramtype` at creation time. 
    """

    name: str  # Module name. Used *directly* when exporting.
    port_list: List[Signal]  # Ordered Ports
    paramtype: Type = HasNoParams  # Parameter-type `paramclass`
    desc: Optional[str] = None  # Description
    domain: Optional[str] = None
    pymodule: Optional[ModuleType] = field(repr=False, init=False, default=None)
    importpath: Optional[List[str]] = field(repr=False, init=False, default=None)

    def __post_init__(self):
        # Internal tracking data: defining module/import-path
        self.pymodule = _caller_pymodule()
        self.importpath = None

    def __post_init_post_parse__(self):
        """After type-checking, do some more checks on values"""
        for p in self.port_list:
            if not p.name:
                raise ValueError(f"Unnamed Primitive Port {p} for {self.name}")
            if p.vis != Visibility.PORT:
                msg = f"Invalid Primitive Port {p.name} on {self.name}; must have PORT visibility"
                raise ValueError(msg)

    def __call__(self, params: Any = NoParams) -> "ExternalModuleCall":
        return ExternalModuleCall(module=self, params=params)

    @property
    def ports(self) -> dict:
        return {p.name: p for p in self.port_list}

    def _defpath(self) -> str:
        """ Helper for exporting. 
        Returns a string representing "where" this module was defined. 
        This is generally one of a few things: 
        * If "normally" defined via Python code, it's the Python module path 
        * If *imported*, it's the path inferred during import """
        if self.importpath:  # Imported. Return the period-separated import path.
            return ".".join(self.importpath)
        # Defined the old fashioned way. Use the Python module name.
        return self.pymodule.__name__

    def _qualname(self) -> Optional[str]:
        """ Helper for exporting. Returns the path-qualified name including 
        `_defpath` options above, and the `Module.name`. """
        if self.name is None:
            return None
        return self._defpath() + "." + self.name

    def __eq__(self, other: "ExternalModule") -> bool:
        if self.name is None or other.name is None:
            raise RuntimeError(f"Cannot invoke equality on unnamed Module {self}")
        return self._qualname() == other._qualname()

    def __hash__(self):
        if self.name is None:
            raise RuntimeError(f"Cannot invoke hashing on unnamed Module {self}")
        return hash(self._qualname())

    def __getstate__(self):
        if self.name is None:
            raise RuntimeError(f"Cannot invoke pickling on unnamed Module {self}")
        return self._qualname()


# ExternalModule.__pydantic_model__.Config.arbitrary_types_allowed = True
# ExternalModule.__pydantic_model__.update_forward_refs()


@calls_instantiate
@dataclasses.dataclass
class ExternalModuleCall:
    """ External Module Call
    A combination of an `ExternalModule` and its Parameter-values,
    typically generated by calling the Module. """

    module: ExternalModule
    params: Any

    def __post_init_post_parse__(self):
        # Type-validate our parameters
        if not isinstance(self.params, self.module.paramtype):
            msg = f"Invalid parameters {self.params} for ExternalModule {self.module}. Must be {self.module.paramtype}"
            raise TypeError(msg)

    @property
    def ports(self) -> dict:
        return self.module.ports


<<<<<<< HEAD
# ExternalModuleCall.__pydantic_model__.Config.arbitrary_types_allowed = True
# ExternalModuleCall.__pydantic_model__.update_forward_refs()
=======
""" 
(Python) Module-Level Functions

Could be methods, but are generally kept here to prevent expanding the `Module` namespace.
"""


def _is_module_attr(val: Any) -> bool:
    """ Boolean indication of whether `val` is a valid `hdl21.Module` attribute. """
    return isinstance(val, get_args(ModuleAttr))


def _assert_module_attr(m: Module, val: Any) -> None:
    """ Raise a TypeError if `val` is not a valid Module attribute. """
    if not _is_module_attr(val):
        _attr_type_error(m, val)


def _attr_type_error(m: Module, val: Any) -> None:
    """ Raise a `TypeError` with debug info for invalid attribute `val`. """
    msg = f"Invalid Module attribute {val} of type {type(val)} for {m}. Valid `Module` attributes are of types: {list(get_args(ModuleAttr))}"
    raise TypeError(msg)
>>>>>>> 1617a765


def _caller_pymodule():
    """ Find the first python-stack-frame not from *this* file. 
    Sometimes this will be a Generator. That's OK, they'll figure it out. """
    for fr in inspect.stack():
        # Note frames produce an `Optional[ModuleType]`.
        # (It seems extension modules may not have one.)
        # So be sure to check for `None`!
        pymod = inspect.getmodule(fr[0])
        if pymod is not None and pymod.__file__ != __file__:
            return pymod
    raise RuntimeError("Could not find caller module")<|MERGE_RESOLUTION|>--- conflicted
+++ resolved
@@ -13,7 +13,7 @@
 from typing import Any, Optional, List, Union, get_args, Tuple, Type
 from pydantic.dataclasses import dataclass
 from dataclasses import field
-import dataclasses 
+import dataclasses
 
 # Local imports
 from .params import NoParams, HasNoParams
@@ -169,7 +169,7 @@
     @property
     def bundle_ports(self) -> dict:
         """ Port-Exposed Bundle Instances """
-        return {name: intf for name, intf in self.bundles.items() if intf.port}
+        return {name: bundle for name, bundle in self.bundles.items() if bundle.port}
 
     @property
     def io(self) -> dict:
@@ -212,19 +212,6 @@
         return self._qualname()
 
 
-<<<<<<< HEAD
-
-=======
-#     @property
-#     def _data(self) -> "_ModuleData":
-#         """ Retrieve a `_ModuleData` corresponding to our namespace """
-#         if self._updated or self._moduledata is None:
-#             ns = self.__getattribute__("namespace")
-#             self._moduledata = _ModuleData(name=self.name, namespace=list(ns.values()))
-#         return self._moduledata
-#
-#
->>>>>>> 1617a765
 # @dataclass(frozen=True)
 # class _ModuleData:
 #     """ Immutable data-class representation of `Module` content.
@@ -292,7 +279,7 @@
     return module
 
 
-@dataclasses.dataclass
+@dataclasses.dataclass  # FIXME
 class ExternalModule:
     """
     # External Module
@@ -375,7 +362,7 @@
 
 
 @calls_instantiate
-@dataclasses.dataclass
+@dataclasses.dataclass # FIXME
 class ExternalModuleCall:
     """ External Module Call
     A combination of an `ExternalModule` and its Parameter-values,
@@ -395,10 +382,9 @@
         return self.module.ports
 
 
-<<<<<<< HEAD
 # ExternalModuleCall.__pydantic_model__.Config.arbitrary_types_allowed = True
 # ExternalModuleCall.__pydantic_model__.update_forward_refs()
-=======
+
 """ 
 (Python) Module-Level Functions
 
@@ -421,7 +407,6 @@
     """ Raise a `TypeError` with debug info for invalid attribute `val`. """
     msg = f"Invalid Module attribute {val} of type {type(val)} for {m}. Valid `Module` attributes are of types: {list(get_args(ModuleAttr))}"
     raise TypeError(msg)
->>>>>>> 1617a765
 
 
 def _caller_pymodule():
